from model import Generator
from model import Discriminator
from torch.autograd import Variable
from torchvision.utils import save_image
import torch
import torch.nn.functional as F
import numpy as np
import os
import time
import datetime


class Solver(object):
    """Solver for training and testing StarGAN."""

    def __init__(self, celeba_loader, rafd_loader, config):
        """Initialize configurations."""

        # Data loader.
        self.celeba_loader = celeba_loader
        self.rafd_loader = rafd_loader

        # Model configurations.
        self.c_dim = config.c_dim
        self.c2_dim = config.c2_dim
        self.image_size = config.image_size
        self.g_conv_dim = config.g_conv_dim
        self.d_conv_dim = config.d_conv_dim
        self.g_repeat_num = config.g_repeat_num
        self.d_repeat_num = config.d_repeat_num
        self.lambda_cls = config.lambda_cls  # Unused. TODO remove.
        self.lambda_rec = config.lambda_rec
        self.lambda_gp = config.lambda_gp

        # Training configurations.
        self.dataset = config.dataset
        self.batch_size = config.batch_size
        self.num_iters = config.num_iters
        self.num_iters_decay = config.num_iters_decay
        self.g_lr = config.g_lr
        self.d_lr = config.d_lr
        self.n_critic = config.n_critic
        self.beta1 = config.beta1
        self.beta2 = config.beta2
        self.resume_iters = config.resume_iters
        self.selected_attrs = config.selected_attrs

        # Test configurations.
        self.test_iters = config.test_iters

        # Miscellaneous.
        self.use_tensorboard = config.use_tensorboard
        self.device = torch.device('cuda' if torch.cuda.is_available() else 'cpu')

        # Directories.
        self.log_dir = config.log_dir
        self.sample_dir = config.sample_dir
        self.model_save_dir = config.model_save_dir
        self.result_dir = config.result_dir

        # Step size.
        self.log_step = config.log_step
        self.sample_step = config.sample_step
        self.model_save_step = config.model_save_step
        self.lr_update_step = config.lr_update_step

        # Build the model and tensorboard.
        self.build_model()
        if self.use_tensorboard:
            self.build_tensorboard()

    def build_model(self):
        """Create a generator and a discriminator."""
        if self.dataset in ['CelebA', 'RaFD']:
            self.G = Generator(self.g_conv_dim, self.c_dim, self.g_repeat_num)
            self.D = Discriminator(self.image_size, self.d_conv_dim, self.c_dim, self.d_repeat_num) 
        elif self.dataset in ['Both']:
            self.G = Generator(self.g_conv_dim, self.c_dim+self.c2_dim+2, self.g_repeat_num)   # 2 for mask vector.
            self.D = Discriminator(self.image_size, self.d_conv_dim, self.c_dim+self.c2_dim, self.d_repeat_num)

        self.g_optimizer = torch.optim.Adam(self.G.parameters(), self.g_lr, [self.beta1, self.beta2])
        self.d_optimizer = torch.optim.Adam(self.D.parameters(), self.d_lr, [self.beta1, self.beta2])
        self.print_network(self.G, 'G')
        self.print_network(self.D, 'D')
            
        self.G.to(self.device)
        self.D.to(self.device)

    def print_network(self, model, name):
        """Print out the network information."""
        num_params = 0
        for p in model.parameters():
            num_params += p.numel()
        print(model)
        print(name)
        print("The number of parameters: {}".format(num_params))

    def restore_model(self, resume_iters):
        """Restore the trained generator and discriminator."""
        print('Loading the trained models from step {}...'.format(resume_iters))
        G_path = os.path.join(self.model_save_dir, '{}-G.ckpt'.format(resume_iters))
        D_path = os.path.join(self.model_save_dir, '{}-D.ckpt'.format(resume_iters))
        self.G.load_state_dict(torch.load(G_path, map_location=lambda storage, loc: storage))
        self.D.load_state_dict(torch.load(D_path, map_location=lambda storage, loc: storage))

    def build_tensorboard(self):
        """Build a tensorboard logger."""
        from logger import Logger
        self.logger = Logger(self.log_dir)

    def update_lr(self, g_lr, d_lr):
        """Decay learning rates of the generator and discriminator."""
        for param_group in self.g_optimizer.param_groups:
            param_group['lr'] = g_lr
        for param_group in self.d_optimizer.param_groups:
            param_group['lr'] = d_lr

    def reset_grad(self):
        """Reset the gradient buffers."""
        self.g_optimizer.zero_grad()
        self.d_optimizer.zero_grad()

    def denorm(self, x):
        """Convert the range from [-1, 1] to [0, 1]."""
        out = (x + 1) / 2
        return out.clamp_(0, 1)

    def gradient_penalty(self, y, x, labels):
        """Compute gradient penalty: (L2_norm(dy/dx) - 1)**2."""
        weight = torch.ones(y.size()).to(self.device)
        dydx = torch.autograd.grad(outputs=y,
                                   inputs=[x, labels],
                                   grad_outputs=weight,
                                   retain_graph=True,
                                   create_graph=True,
                                   only_inputs=True)[0]

        dydx = dydx.view(dydx.size(0), -1)
        dydx_l2norm = torch.sqrt(torch.sum(dydx**2, dim=1))
        return torch.mean((dydx_l2norm-1)**2)

    def label2onehot(self, labels, dim):
        """Convert label indices to one-hot vectors."""
        batch_size = labels.size(0)
        out = torch.zeros(batch_size, dim)
        out[np.arange(batch_size), labels.long()] = 1
        return out

    def create_labels(self, c_org, c_dim=5, dataset='CelebA', selected_attrs=None):
        """Generate target domain labels for debugging and testing."""
        # Get hair color indices.
        if dataset == 'CelebA':
            hair_color_indices = []
            for i, attr_name in enumerate(selected_attrs):
                if attr_name in ['Black_Hair', 'Blond_Hair', 'Brown_Hair', 'Gray_Hair']:
                    hair_color_indices.append(i)

        c_trg_list = []
        for i in range(c_dim):
            if dataset == 'CelebA':
                c_trg = c_org.clone()
                if i in hair_color_indices:  # Set one hair color to 1 and the rest to 0.
                    c_trg[:, i] = 1
                    for j in hair_color_indices:
                        if j != i:
                            c_trg[:, j] = 0
                else:
                    c_trg[:, i] = (c_trg[:, i] == 0)  # Reverse attribute value.
            elif dataset == 'RaFD':
                c_trg = self.label2onehot(torch.ones(c_org.size(0))*i, c_dim)

            c_trg_list.append(c_trg.to(self.device))
        return c_trg_list

    def train(self):
        """Train StarGAN within a single dataset."""
        # Set data loader.
        if self.dataset == 'CelebA':
            data_loader = self.celeba_loader
        elif self.dataset == 'RaFD':
            data_loader = self.rafd_loader

        # Fetch fixed inputs for debugging.
        data_iter = iter(data_loader)
        x_fixed, c_org = next(data_iter)
        x_fixed = x_fixed.to(self.device)
        c_fixed_list = self.create_labels(c_org, self.c_dim, self.dataset, self.selected_attrs)

        # Learning rate cache for decaying.
        g_lr = self.g_lr
        d_lr = self.d_lr

        # Start training from scratch or resume training.
        start_iters = 0
        if self.resume_iters:
            start_iters = self.resume_iters
            self.restore_model(self.resume_iters)

        # Start training.
        print('Start training...')
        start_time = time.time()
        for i in range(start_iters, self.num_iters):

            # =================================================================================== #
            #                             1. Preprocess input data                                #
            # =================================================================================== #

            # Fetch real images and labels.
            try:
                x_real, label_org = next(data_iter)
            except:
                data_iter = iter(data_loader)
                x_real, label_org = next(data_iter)

            # Generate target domain labels randomly.
            rand_idx = torch.randperm(label_org.size(0))
            label_trg = label_org[rand_idx]

            if self.dataset == 'CelebA':
                c_org = label_org.clone()
                c_trg = label_trg.clone()
            elif self.dataset == 'RaFD':
                c_org = self.label2onehot(label_org, self.c_dim)
                c_trg = self.label2onehot(label_trg, self.c_dim)

            x_real = x_real.to(self.device)           # Input images.
            c_org = c_org.to(self.device)             # Original domain labels.
            c_trg = c_trg.to(self.device)             # Target domain labels.
            label_org = label_org.to(self.device)     # Labels for computing classification loss.
            label_trg = label_trg.to(self.device)     # Labels for computing classification loss.

            # =================================================================================== #
            #                             2. Train the discriminator                              #
            # =================================================================================== #

            # Compute loss with real images.
<<<<<<< HEAD
            out_src, out_cls = self.D(x_real)
            d_loss_real = -torch.mean(out_src)
            d_loss_cls = self.classification_loss(out_cls, label_org, self.dataset)
=======
            out_src = self.D(x_real, c_org)
            d_loss_real = -torch.mean(out_src)
>>>>>>> 14f52e5f

            # Compute loss with fake images.
            x_fake = self.G(x_real, c_trg)
            out_src = self.D(x_fake.detach(), c_trg)
            d_loss_fake = torch.mean(out_src)

            # Compute loss for gradient penalty.
            alpha = torch.rand(x_real.size(0), 1, 1, 1).to(self.device)
            x_hat = (alpha * x_real.data + (1 - alpha) * x_fake.data).requires_grad_(True)
            alpha_flat = alpha.view(x_real.size(0), 1)
            label_hat = (alpha_flat * c_org + (1-alpha_flat) * c_trg).requires_grad_(True)
            out_src = self.D(x_hat, label_hat)
            d_loss_gp = self.gradient_penalty(out_src, x_hat, label_hat)

            # Backward and optimize.
            d_loss = d_loss_real + d_loss_fake + self.lambda_gp * d_loss_gp
            self.reset_grad()
            d_loss.backward()
            self.d_optimizer.step()

            # Logging.
            loss = {}
            loss['D/loss_real'] = d_loss_real.item()
            loss['D/loss_fake'] = d_loss_fake.item()
            loss['D/loss_gp'] = d_loss_gp.item()
            
            # =================================================================================== #
            #                               3. Train the generator                                #
            # =================================================================================== #
            
            if (i+1) % self.n_critic == 0:
                # Original-to-target domain.
                x_fake = self.G(x_real, c_trg)
                out_src = self.D(x_fake, c_trg)
                g_loss_fake = -torch.mean(out_src)

                # Target-to-original domain.
                x_reconst = self.G(x_real, c_org)
                g_loss_rec = torch.mean(torch.abs(x_real - x_reconst))

                # Backward and optimize.
                g_loss = g_loss_fake + self.lambda_rec * g_loss_rec
                self.reset_grad()
                g_loss.backward()
                self.g_optimizer.step()

                # Logging.
                loss['G/loss_fake'] = g_loss_fake.item()
                loss['G/loss_rec'] = g_loss_rec.item()

            # =================================================================================== #
            #                                 4. Miscellaneous                                    #
            # =================================================================================== #

            # Print out training information.
            if (i+1) % self.log_step == 0:
                et = time.time() - start_time
                et = str(datetime.timedelta(seconds=et))[:-7]
                log = "Elapsed [{}], Iteration [{}/{}]".format(et, i+1, self.num_iters)
                for tag, value in loss.items():
                    log += ", {}: {:.4f}".format(tag, value)
                print(log)

                if self.use_tensorboard:
                    for tag, value in loss.items():
                        self.logger.scalar_summary(tag, value, i+1)

            # Translate fixed images for debugging.
            if (i+1) % self.sample_step == 0:
                with torch.no_grad():
                    x_fake_list = [x_fixed]
                    for c_fixed in c_fixed_list:
                        x_fake_list.append(self.G(x_fixed, c_fixed))
                    x_concat = torch.cat(x_fake_list, dim=3)
                    sample_path = os.path.join(self.sample_dir, '{}-images.jpg'.format(i+1))
                    save_image(self.denorm(x_concat.data.cpu()), sample_path, nrow=1, padding=0)
                    print('Saved real and fake images into {}...'.format(sample_path))

            # Save model checkpoints.
            if (i+1) % self.model_save_step == 0:
                G_path = os.path.join(self.model_save_dir, '{}-G.ckpt'.format(i+1))
                D_path = os.path.join(self.model_save_dir, '{}-D.ckpt'.format(i+1))
                torch.save(self.G.state_dict(), G_path)
                torch.save(self.D.state_dict(), D_path)
                print('Saved model checkpoints into {}...'.format(self.model_save_dir))

            # Decay learning rates.
            if (i+1) % self.lr_update_step == 0 and (i+1) > (self.num_iters - self.num_iters_decay):
                g_lr -= (self.g_lr / float(self.num_iters_decay))
                d_lr -= (self.d_lr / float(self.num_iters_decay))
                self.update_lr(g_lr, d_lr)
                print ('Decayed learning rates, g_lr: {}, d_lr: {}.'.format(g_lr, d_lr))

<<<<<<< HEAD
    def train_multi(self):  # Not done yet TODO.
=======
    def train_multi(self):  # TODO not touching this yet.
>>>>>>> 14f52e5f
        """Train StarGAN with multiple datasets."""        
        # Data iterators.
        celeba_iter = iter(self.celeba_loader)
        rafd_iter = iter(self.rafd_loader)

        # Fetch fixed inputs for debugging.
        x_fixed, c_org = next(celeba_iter)
        x_fixed = x_fixed.to(self.device)
        c_celeba_list = self.create_labels(c_org, self.c_dim, 'CelebA', self.selected_attrs)
        c_rafd_list = self.create_labels(c_org, self.c2_dim, 'RaFD')
        zero_celeba = torch.zeros(x_fixed.size(0), self.c_dim).to(self.device)           # Zero vector for CelebA.
        zero_rafd = torch.zeros(x_fixed.size(0), self.c2_dim).to(self.device)             # Zero vector for RaFD.
        mask_celeba = self.label2onehot(torch.zeros(x_fixed.size(0)), 2).to(self.device)  # Mask vector: [1, 0].
        mask_rafd = self.label2onehot(torch.ones(x_fixed.size(0)), 2).to(self.device)     # Mask vector: [0, 1].

        # Learning rate cache for decaying.
        g_lr = self.g_lr
        d_lr = self.d_lr

        # Start training from scratch or resume training.
        start_iters = 0
        if self.resume_iters:
            start_iters = self.resume_iters
            self.restore_model(self.resume_iters)

        # Start training.
        print('Start training...')
        start_time = time.time()
        for i in range(start_iters, self.num_iters):
            for dataset in ['CelebA', 'RaFD']:

                # =================================================================================== #
                #                             1. Preprocess input data                                #
                # =================================================================================== #
                
                # Fetch real images and labels.
                data_iter = celeba_iter if dataset == 'CelebA' else rafd_iter
                
                try:
                    x_real, label_org = next(data_iter)
                except:
                    if dataset == 'CelebA':
                        celeba_iter = iter(self.celeba_loader)
                        x_real, label_org = next(celeba_iter)
                    elif dataset == 'RaFD':
                        rafd_iter = iter(self.rafd_loader)
                        x_real, label_org = next(rafd_iter)

                # Generate target domain labels randomly.
                rand_idx = torch.randperm(label_org.size(0))
                label_trg = label_org[rand_idx]

                if dataset == 'CelebA':
                    c_org = label_org.clone()
                    c_trg = label_trg.clone()
                    zero = torch.zeros(x_real.size(0), self.c2_dim)
                    mask = self.label2onehot(torch.zeros(x_real.size(0)), 2)
                    c_org = torch.cat([c_org, zero, mask], dim=1)
                    c_trg = torch.cat([c_trg, zero, mask], dim=1)
                elif dataset == 'RaFD':
                    c_org = self.label2onehot(label_org, self.c2_dim)
                    c_trg = self.label2onehot(label_trg, self.c2_dim)
                    zero = torch.zeros(x_real.size(0), self.c_dim)
                    mask = self.label2onehot(torch.ones(x_real.size(0)), 2)
                    c_org = torch.cat([zero, c_org, mask], dim=1)
                    c_trg = torch.cat([zero, c_trg, mask], dim=1)

                x_real = x_real.to(self.device)             # Input images.
                c_org = c_org.to(self.device)               # Original domain labels.
                c_trg = c_trg.to(self.device)               # Target domain labels.
                label_org = label_org.to(self.device)       # Labels for computing classification loss.
                label_trg = label_trg.to(self.device)       # Labels for computing classification loss.

                # =================================================================================== #
                #                             2. Train the discriminator                              #
                # =================================================================================== #

                # Compute loss with real images.
                out_src, out_cls = self.D(x_real)
                out_cls = out_cls[:, :self.c_dim] if dataset == 'CelebA' else out_cls[:, self.c_dim:]
                d_loss_real = -torch.mean(out_src)
                d_loss_cls = self.classification_loss(out_cls, label_org, dataset)

                # Compute loss with fake images.
                x_fake = self.G(x_real, c_trg)
                out_src, _ = self.D(x_fake.detach())
                d_loss_fake = torch.mean(out_src)

                # Compute loss for gradient penalty.
                alpha = torch.rand(x_real.size(0), 1, 1, 1).to(self.device)
                x_hat = (alpha * x_real.data + (1 - alpha) * x_fake.data).requires_grad_(True)
                out_src, _ = self.D(x_hat)
                d_loss_gp = self.gradient_penalty(out_src, x_hat, )

                # Backward and optimize.
                d_loss = d_loss_real + d_loss_fake + self.lambda_cls * d_loss_cls + self.lambda_gp * d_loss_gp
                self.reset_grad()
                d_loss.backward()
                self.d_optimizer.step()

                # Logging.
                loss = {}
                loss['D/loss_real'] = d_loss_real.item()
                loss['D/loss_fake'] = d_loss_fake.item()
                loss['D/loss_cls'] = d_loss_cls.item()
                loss['D/loss_gp'] = d_loss_gp.item()
            
                # =================================================================================== #
                #                               3. Train the generator                                #
                # =================================================================================== #

                if (i+1) % self.n_critic == 0:
                    # Original-to-target domain.
                    x_fake = self.G(x_real, c_trg)
                    out_src, out_cls = self.D(x_fake)
                    out_cls = out_cls[:, :self.c_dim] if dataset == 'CelebA' else out_cls[:, self.c_dim:]
                    g_loss_fake = - torch.mean(out_src)
                    g_loss_cls = self.classification_loss(out_cls, label_trg, dataset)

                    # Autoencoder loss.
                    x_reconst = self.G(x_real, c_org)
                    g_loss_rec = torch.mean(torch.abs(x_real - x_reconst))

                    # Backward and optimize.
                    g_loss = g_loss_fake + self.lambda_rec * g_loss_rec + self.lambda_cls * g_loss_cls
                    self.reset_grad()
                    g_loss.backward()
                    self.g_optimizer.step()

                    # Logging.
                    loss['G/loss_fake'] = g_loss_fake.item()
                    loss['G/loss_rec'] = g_loss_rec.item()
                    loss['G/loss_cls'] = g_loss_cls.item()

                # =================================================================================== #
                #                                 4. Miscellaneous                                    #
                # =================================================================================== #

                # Print out training info.
                if (i+1) % self.log_step == 0:
                    et = time.time() - start_time
                    et = str(datetime.timedelta(seconds=et))[:-7]
                    log = "Elapsed [{}], Iteration [{}/{}], Dataset [{}]".format(et, i+1, self.num_iters, dataset)
                    for tag, value in loss.items():
                        log += ", {}: {:.4f}".format(tag, value)
                    print(log)

                    if self.use_tensorboard:
                        for tag, value in loss.items():
                            self.logger.scalar_summary(tag, value, i+1)

            # Translate fixed images for debugging.
            if (i+1) % self.sample_step == 0:
                with torch.no_grad():
                    x_fake_list = [x_fixed]
                    for c_fixed in c_celeba_list:
                        c_trg = torch.cat([c_fixed, zero_rafd, mask_celeba], dim=1)
                        x_fake_list.append(self.G(x_fixed, c_trg))
                    for c_fixed in c_rafd_list:
                        c_trg = torch.cat([zero_celeba, c_fixed, mask_rafd], dim=1)
                        x_fake_list.append(self.G(x_fixed, c_trg))
                    x_concat = torch.cat(x_fake_list, dim=3)
                    sample_path = os.path.join(self.sample_dir, '{}-images.jpg'.format(i+1))
                    save_image(self.denorm(x_concat.data.cpu()), sample_path, nrow=1, padding=0)
                    print('Saved real and fake images into {}...'.format(sample_path))

            # Save model checkpoints.
            if (i+1) % self.model_save_step == 0:
                G_path = os.path.join(self.model_save_dir, '{}-G.ckpt'.format(i+1))
                D_path = os.path.join(self.model_save_dir, '{}-D.ckpt'.format(i+1))
                torch.save(self.G.state_dict(), G_path)
                torch.save(self.D.state_dict(), D_path)
                print('Saved model checkpoints into {}...'.format(self.model_save_dir))

            # Decay learning rates.
            if (i+1) % self.lr_update_step == 0 and (i+1) > (self.num_iters - self.num_iters_decay):
                g_lr -= (self.g_lr / float(self.num_iters_decay))
                d_lr -= (self.d_lr / float(self.num_iters_decay))
                self.update_lr(g_lr, d_lr)
                print ('Decayed learning rates, g_lr: {}, d_lr: {}.'.format(g_lr, d_lr))

<<<<<<< HEAD
    def test(self):  # Not done yet TODO.
=======
    def test(self):  # TODO not touching this yet.
>>>>>>> 14f52e5f
        """Translate images using StarGAN trained on a single dataset."""
        # Load the trained generator.
        self.restore_model(self.test_iters)
        
        # Set data loader.
        if self.dataset == 'CelebA':
            data_loader = self.celeba_loader
        elif self.dataset == 'RaFD':
            data_loader = self.rafd_loader
        
        with torch.no_grad():
            for i, (x_real, c_org) in enumerate(data_loader):

                # Prepare input images and target domain labels.
                x_real = x_real.to(self.device)
                c_trg_list = self.create_labels(c_org, self.c_dim, self.dataset, self.selected_attrs)

                # Translate images.
                x_fake_list = [x_real]
                for c_trg in c_trg_list:
                    x_fake_list.append(self.G(x_real, c_trg))

                # Save the translated images.
                x_concat = torch.cat(x_fake_list, dim=3)
                result_path = os.path.join(self.result_dir, '{}-images.jpg'.format(i+1))
                save_image(self.denorm(x_concat.data.cpu()), result_path, nrow=1, padding=0)
                print('Saved real and fake images into {}...'.format(result_path))

<<<<<<< HEAD
    def test_multi(self):  # Not done yet TODO.
=======
    def test_multi(self):  # TODO not touching this yet.
>>>>>>> 14f52e5f
        """Translate images using StarGAN trained on multiple datasets."""
        # Load the trained generator.
        self.restore_model(self.test_iters)
        
        with torch.no_grad():
            for i, (x_real, c_org) in enumerate(self.celeba_loader):

                # Prepare input images and target domain labels.
                x_real = x_real.to(self.device)
                c_celeba_list = self.create_labels(c_org, self.c_dim, 'CelebA', self.selected_attrs)
                c_rafd_list = self.create_labels(c_org, self.c2_dim, 'RaFD')
                zero_celeba = torch.zeros(x_real.size(0), self.c_dim).to(self.device)            # Zero vector for CelebA.
                zero_rafd = torch.zeros(x_real.size(0), self.c2_dim).to(self.device)             # Zero vector for RaFD.
                mask_celeba = self.label2onehot(torch.zeros(x_real.size(0)), 2).to(self.device)  # Mask vector: [1, 0].
                mask_rafd = self.label2onehot(torch.ones(x_real.size(0)), 2).to(self.device)     # Mask vector: [0, 1].

                # Translate images.
                x_fake_list = [x_real]
                for c_celeba in c_celeba_list:
                    c_trg = torch.cat([c_celeba, zero_rafd, mask_celeba], dim=1)
                    x_fake_list.append(self.G(x_real, c_trg))
                for c_rafd in c_rafd_list:
                    c_trg = torch.cat([zero_celeba, c_rafd, mask_rafd], dim=1)
                    x_fake_list.append(self.G(x_real, c_trg))

                # Save the translated images.
                x_concat = torch.cat(x_fake_list, dim=3)
                result_path = os.path.join(self.result_dir, '{}-images.jpg'.format(i+1))
                save_image(self.denorm(x_concat.data.cpu()), result_path, nrow=1, padding=0)
                print('Saved real and fake images into {}...'.format(result_path))<|MERGE_RESOLUTION|>--- conflicted
+++ resolved
@@ -234,14 +234,8 @@
             # =================================================================================== #
 
             # Compute loss with real images.
-<<<<<<< HEAD
-            out_src, out_cls = self.D(x_real)
-            d_loss_real = -torch.mean(out_src)
-            d_loss_cls = self.classification_loss(out_cls, label_org, self.dataset)
-=======
             out_src = self.D(x_real, c_org)
             d_loss_real = -torch.mean(out_src)
->>>>>>> 14f52e5f
 
             # Compute loss with fake images.
             x_fake = self.G(x_real, c_trg)
@@ -335,11 +329,7 @@
                 self.update_lr(g_lr, d_lr)
                 print ('Decayed learning rates, g_lr: {}, d_lr: {}.'.format(g_lr, d_lr))
 
-<<<<<<< HEAD
-    def train_multi(self):  # Not done yet TODO.
-=======
     def train_multi(self):  # TODO not touching this yet.
->>>>>>> 14f52e5f
         """Train StarGAN with multiple datasets."""        
         # Data iterators.
         celeba_iter = iter(self.celeba_loader)
@@ -432,7 +422,7 @@
                 alpha = torch.rand(x_real.size(0), 1, 1, 1).to(self.device)
                 x_hat = (alpha * x_real.data + (1 - alpha) * x_fake.data).requires_grad_(True)
                 out_src, _ = self.D(x_hat)
-                d_loss_gp = self.gradient_penalty(out_src, x_hat, )
+                d_loss_gp = self.gradient_penalty(out_src, x_hat)
 
                 # Backward and optimize.
                 d_loss = d_loss_real + d_loss_fake + self.lambda_cls * d_loss_cls + self.lambda_gp * d_loss_gp
@@ -459,8 +449,8 @@
                     g_loss_fake = - torch.mean(out_src)
                     g_loss_cls = self.classification_loss(out_cls, label_trg, dataset)
 
-                    # Autoencoder loss.
-                    x_reconst = self.G(x_real, c_org)
+                    # Target-to-original domain.
+                    x_reconst = self.G(x_fake, c_org)
                     g_loss_rec = torch.mean(torch.abs(x_real - x_reconst))
 
                     # Backward and optimize.
@@ -521,11 +511,7 @@
                 self.update_lr(g_lr, d_lr)
                 print ('Decayed learning rates, g_lr: {}, d_lr: {}.'.format(g_lr, d_lr))
 
-<<<<<<< HEAD
-    def test(self):  # Not done yet TODO.
-=======
     def test(self):  # TODO not touching this yet.
->>>>>>> 14f52e5f
         """Translate images using StarGAN trained on a single dataset."""
         # Load the trained generator.
         self.restore_model(self.test_iters)
@@ -554,11 +540,7 @@
                 save_image(self.denorm(x_concat.data.cpu()), result_path, nrow=1, padding=0)
                 print('Saved real and fake images into {}...'.format(result_path))
 
-<<<<<<< HEAD
-    def test_multi(self):  # Not done yet TODO.
-=======
     def test_multi(self):  # TODO not touching this yet.
->>>>>>> 14f52e5f
         """Translate images using StarGAN trained on multiple datasets."""
         # Load the trained generator.
         self.restore_model(self.test_iters)

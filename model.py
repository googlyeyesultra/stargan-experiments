<<<<<<< HEAD
import torch
import torch.nn as nn
import torch.nn.functional as F
import numpy as np
from torch.nn.utils.parametrizations import spectral_norm


class ResidualBlock(nn.Module):
    """Residual Block with instance normalization."""
    def __init__(self, dim_in, dim_out):
        super(ResidualBlock, self).__init__()
        self.main = nn.Sequential(
            nn.Conv2d(dim_in, dim_out, kernel_size=3, stride=1, padding=1, bias=False),
            nn.InstanceNorm2d(dim_out, affine=True, track_running_stats=True),
            nn.ReLU(inplace=True),
            nn.Conv2d(dim_out, dim_out, kernel_size=3, stride=1, padding=1, bias=False),
            nn.InstanceNorm2d(dim_out, affine=True, track_running_stats=True))

    def forward(self, x):
        return x + self.main(x)


class Generator(nn.Module):
    """Generator network."""
    def __init__(self, conv_dim=64, c_dim=5, repeat_num=6):
        super(Generator, self).__init__()

        layers = []
        layers.append(nn.Conv2d(3+c_dim, conv_dim, kernel_size=7, stride=1, padding=3, bias=False))
        layers.append(nn.InstanceNorm2d(conv_dim, affine=True, track_running_stats=True))
        layers.append(nn.ReLU(inplace=True))

        # Down-sampling layers.
        curr_dim = conv_dim
        for i in range(2):
            layers.append(nn.Conv2d(curr_dim, curr_dim*2, kernel_size=4, stride=2, padding=1, bias=False))
            layers.append(nn.InstanceNorm2d(curr_dim*2, affine=True, track_running_stats=True))
            layers.append(nn.ReLU(inplace=True))
            curr_dim = curr_dim * 2

        # Bottleneck layers.
        for i in range(repeat_num):
            layers.append(ResidualBlock(dim_in=curr_dim, dim_out=curr_dim))

        # Up-sampling layers.
        for i in range(2):
            layers.append(nn.ConvTranspose2d(curr_dim, curr_dim//2, kernel_size=4, stride=2, padding=1, bias=False))
            layers.append(nn.InstanceNorm2d(curr_dim//2, affine=True, track_running_stats=True))
            layers.append(nn.ReLU(inplace=True))
            curr_dim = curr_dim // 2

        layers.append(nn.Conv2d(curr_dim, 3, kernel_size=7, stride=1, padding=3, bias=False))
        layers.append(nn.Tanh())
        self.main = nn.Sequential(*layers)

    def forward(self, x, c):
        # Replicate spatially and concatenate domain information.
        # Note that this type of label conditioning does not work at all if we use reflection padding in Conv2d.
        # This is because instance normalization ignores the shifting (or bias) effect.
        c = c.view(c.size(0), c.size(1), 1, 1)
        c = c.repeat(1, 1, x.size(2), x.size(3))
        x = torch.cat([x, c], dim=1)
        return self.main(x)


class Discriminator(nn.Module):
    """Discriminator network with PatchGAN."""
    def __init__(self, image_size=128, conv_dim=64, c_dim=5, repeat_num=6):
        super(Discriminator, self).__init__()
        layers = []
        conv = nn.Conv2d(3, conv_dim, kernel_size=4, stride=2, padding=1)
        spectral_norm(conv)
        layers.append(conv)
        layers.append(nn.LeakyReLU(0.01))

        curr_dim = conv_dim
        for i in range(1, repeat_num):
            conv = nn.Conv2d(curr_dim, curr_dim*2, kernel_size=4, stride=2, padding=1)
            spectral_norm(conv)
            layers.append(conv)
            layers.append(nn.LeakyReLU(0.01))
            curr_dim = curr_dim * 2

        kernel_size = int(image_size / np.power(2, repeat_num))
        self.main = nn.Sequential(*layers)
        self.conv1 = nn.Conv2d(curr_dim, 1, kernel_size=3, stride=1, padding=1, bias=False)
        self.conv2 = nn.Conv2d(curr_dim, c_dim, kernel_size=kernel_size, bias=False)
        spectral_norm(self.conv1)
        spectral_norm(self.conv2)
        
    def forward(self, x):
        h = self.main(x)
        out_src = self.conv1(h)
        out_cls = self.conv2(h)
        return out_src, out_cls.view(out_cls.size(0), out_cls.size(1))
=======
import torch
import torch.nn as nn
import torch.nn.functional as F
import numpy as np


class ResidualBlock(nn.Module):
    """Residual Block with instance normalization."""
    def __init__(self, dim_in, dim_out):
        super(ResidualBlock, self).__init__()
        self.main = nn.Sequential(
            nn.Conv2d(dim_in, dim_out, kernel_size=3, stride=1, padding=1, bias=False),
            nn.InstanceNorm2d(dim_out, affine=True, track_running_stats=True),
            nn.ReLU(inplace=True),
            nn.Conv2d(dim_out, dim_out, kernel_size=3, stride=1, padding=1, bias=False),
            nn.InstanceNorm2d(dim_out, affine=True, track_running_stats=True))

    def forward(self, x):
        return x + self.main(x)


class Generator(nn.Module):
    """Generator network."""
    def __init__(self, conv_dim=64, c_dim=5, repeat_num=6, poly_degree=3, poly_eps=.01):  # TODO Try other values
        super(Generator, self).__init__()
        
        self.poly_degree = poly_degree
        self.poly_eps = poly_eps

        self.layers = nn.Sequential()
        self.layers.append(nn.Conv2d(3 + c_dim, conv_dim, kernel_size=7, stride=1, padding=3, bias=False))
        self.layers.append(nn.InstanceNorm2d(conv_dim, affine=True, track_running_stats=True))
        self.layers.append(nn.ReLU(inplace=True))

        # Down-sampling layers.
        curr_dim = conv_dim
        for i in range(2):
            self.layers.append(nn.Conv2d(curr_dim, curr_dim*2, kernel_size=4, stride=2, padding=1, bias=False))
            self.layers.append(nn.InstanceNorm2d(curr_dim*2, affine=True, track_running_stats=True))
            self.layers.append(nn.ReLU(inplace=True))
            curr_dim = curr_dim * 2

        # Bottleneck layers.
        for i in range(repeat_num):
            self.layers.append(ResidualBlock(dim_in=curr_dim, dim_out=curr_dim))

        # Up-sampling layers.
        for i in range(2):
            self.layers.append(nn.Upsample(scale_factor=2, mode="bilinear"))
            self.layers.append(nn.Conv2d(curr_dim, curr_dim//2, kernel_size=5, padding=2))
            self.layers.append(nn.InstanceNorm2d(curr_dim//2, affine=True, track_running_stats=True))
            self.layers.append(nn.ReLU(inplace=True))
            curr_dim = curr_dim // 2

        self.layers.append(nn.Conv2d(curr_dim, 3 * (poly_degree+1), kernel_size=7, stride=1, padding=3, bias=True))

    def forward(self, im, c):
        # Replicate spatially and concatenate domain information.
        # Note that this type of label conditioning does not work at all if we use reflection padding in Conv2d.
        # This is because instance normalization ignores the shifting (or bias) effect.
        
        c = c.view(c.size(0), c.size(1), 1, 1)
        c = c.repeat(1, 1, im.size(2), im.size(3))
        x = torch.cat([im, c], dim=1)
        x = self.layers(x)

        num = x.unflatten(dim=1, sizes=(self.poly_degree+1, 3))
        denom = num.abs().sum(dim=1, keepdim=True) + self.poly_eps
        coeffs = num / denom

        pows = torch.stack([im.pow(i) for i in range(self.poly_degree+1)], dim=1)
        return (pows * coeffs).sum(1)


class Discriminator(nn.Module):
    """Discriminator network with PatchGAN."""
    def __init__(self, image_size=128, conv_dim=64, c_dim=5, repeat_num=6):
        super(Discriminator, self).__init__()
        layers = []
        layers.append(nn.Conv2d(3, conv_dim, kernel_size=4, stride=2, padding=1))
        layers.append(nn.LeakyReLU(0.01))

        curr_dim = conv_dim
        for i in range(1, repeat_num):
            layers.append(nn.Conv2d(curr_dim, curr_dim*2, kernel_size=4, stride=2, padding=1))
            layers.append(nn.LeakyReLU(0.01))
            curr_dim = curr_dim * 2

        kernel_size = int(image_size / np.power(2, repeat_num))
        self.main = nn.Sequential(*layers)
        self.conv1 = nn.Conv2d(curr_dim, 1, kernel_size=3, stride=1, padding=1, bias=False)
        self.conv2 = nn.Conv2d(curr_dim, c_dim, kernel_size=kernel_size, bias=False)
        
    def forward(self, x):
        h = self.main(x)
        out_src = self.conv1(h)
        out_cls = self.conv2(h)
        return out_src, out_cls.view(out_cls.size(0), out_cls.size(1))
>>>>>>> d00023fb
<|MERGE_RESOLUTION|>--- conflicted
+++ resolved
@@ -1,4 +1,3 @@
-<<<<<<< HEAD
 import torch
 import torch.nn as nn
 import torch.nn.functional as F
@@ -23,102 +22,7 @@
 
 class Generator(nn.Module):
     """Generator network."""
-    def __init__(self, conv_dim=64, c_dim=5, repeat_num=6):
-        super(Generator, self).__init__()
-
-        layers = []
-        layers.append(nn.Conv2d(3+c_dim, conv_dim, kernel_size=7, stride=1, padding=3, bias=False))
-        layers.append(nn.InstanceNorm2d(conv_dim, affine=True, track_running_stats=True))
-        layers.append(nn.ReLU(inplace=True))
-
-        # Down-sampling layers.
-        curr_dim = conv_dim
-        for i in range(2):
-            layers.append(nn.Conv2d(curr_dim, curr_dim*2, kernel_size=4, stride=2, padding=1, bias=False))
-            layers.append(nn.InstanceNorm2d(curr_dim*2, affine=True, track_running_stats=True))
-            layers.append(nn.ReLU(inplace=True))
-            curr_dim = curr_dim * 2
-
-        # Bottleneck layers.
-        for i in range(repeat_num):
-            layers.append(ResidualBlock(dim_in=curr_dim, dim_out=curr_dim))
-
-        # Up-sampling layers.
-        for i in range(2):
-            layers.append(nn.ConvTranspose2d(curr_dim, curr_dim//2, kernel_size=4, stride=2, padding=1, bias=False))
-            layers.append(nn.InstanceNorm2d(curr_dim//2, affine=True, track_running_stats=True))
-            layers.append(nn.ReLU(inplace=True))
-            curr_dim = curr_dim // 2
-
-        layers.append(nn.Conv2d(curr_dim, 3, kernel_size=7, stride=1, padding=3, bias=False))
-        layers.append(nn.Tanh())
-        self.main = nn.Sequential(*layers)
-
-    def forward(self, x, c):
-        # Replicate spatially and concatenate domain information.
-        # Note that this type of label conditioning does not work at all if we use reflection padding in Conv2d.
-        # This is because instance normalization ignores the shifting (or bias) effect.
-        c = c.view(c.size(0), c.size(1), 1, 1)
-        c = c.repeat(1, 1, x.size(2), x.size(3))
-        x = torch.cat([x, c], dim=1)
-        return self.main(x)
-
-
-class Discriminator(nn.Module):
-    """Discriminator network with PatchGAN."""
-    def __init__(self, image_size=128, conv_dim=64, c_dim=5, repeat_num=6):
-        super(Discriminator, self).__init__()
-        layers = []
-        conv = nn.Conv2d(3, conv_dim, kernel_size=4, stride=2, padding=1)
-        spectral_norm(conv)
-        layers.append(conv)
-        layers.append(nn.LeakyReLU(0.01))
-
-        curr_dim = conv_dim
-        for i in range(1, repeat_num):
-            conv = nn.Conv2d(curr_dim, curr_dim*2, kernel_size=4, stride=2, padding=1)
-            spectral_norm(conv)
-            layers.append(conv)
-            layers.append(nn.LeakyReLU(0.01))
-            curr_dim = curr_dim * 2
-
-        kernel_size = int(image_size / np.power(2, repeat_num))
-        self.main = nn.Sequential(*layers)
-        self.conv1 = nn.Conv2d(curr_dim, 1, kernel_size=3, stride=1, padding=1, bias=False)
-        self.conv2 = nn.Conv2d(curr_dim, c_dim, kernel_size=kernel_size, bias=False)
-        spectral_norm(self.conv1)
-        spectral_norm(self.conv2)
-        
-    def forward(self, x):
-        h = self.main(x)
-        out_src = self.conv1(h)
-        out_cls = self.conv2(h)
-        return out_src, out_cls.view(out_cls.size(0), out_cls.size(1))
-=======
-import torch
-import torch.nn as nn
-import torch.nn.functional as F
-import numpy as np
-
-
-class ResidualBlock(nn.Module):
-    """Residual Block with instance normalization."""
-    def __init__(self, dim_in, dim_out):
-        super(ResidualBlock, self).__init__()
-        self.main = nn.Sequential(
-            nn.Conv2d(dim_in, dim_out, kernel_size=3, stride=1, padding=1, bias=False),
-            nn.InstanceNorm2d(dim_out, affine=True, track_running_stats=True),
-            nn.ReLU(inplace=True),
-            nn.Conv2d(dim_out, dim_out, kernel_size=3, stride=1, padding=1, bias=False),
-            nn.InstanceNorm2d(dim_out, affine=True, track_running_stats=True))
-
-    def forward(self, x):
-        return x + self.main(x)
-
-
-class Generator(nn.Module):
-    """Generator network."""
-    def __init__(self, conv_dim=64, c_dim=5, repeat_num=6, poly_degree=3, poly_eps=.01):  # TODO Try other values
+    def __init__(self, conv_dim=64, c_dim=5, repeat_num=6, poly_degree=3, poly_eps=.01):
         super(Generator, self).__init__()
         
         self.poly_degree = poly_degree
@@ -174,12 +78,16 @@
     def __init__(self, image_size=128, conv_dim=64, c_dim=5, repeat_num=6):
         super(Discriminator, self).__init__()
         layers = []
-        layers.append(nn.Conv2d(3, conv_dim, kernel_size=4, stride=2, padding=1))
+        conv = nn.Conv2d(3, conv_dim, kernel_size=4, stride=2, padding=1)
+        spectral_norm(conv)
+        layers.append(conv)
         layers.append(nn.LeakyReLU(0.01))
 
         curr_dim = conv_dim
         for i in range(1, repeat_num):
-            layers.append(nn.Conv2d(curr_dim, curr_dim*2, kernel_size=4, stride=2, padding=1))
+            conv = nn.Conv2d(curr_dim, curr_dim*2, kernel_size=4, stride=2, padding=1)
+            spectral_norm(conv)
+            layers.append(conv)
             layers.append(nn.LeakyReLU(0.01))
             curr_dim = curr_dim * 2
 
@@ -187,10 +95,11 @@
         self.main = nn.Sequential(*layers)
         self.conv1 = nn.Conv2d(curr_dim, 1, kernel_size=3, stride=1, padding=1, bias=False)
         self.conv2 = nn.Conv2d(curr_dim, c_dim, kernel_size=kernel_size, bias=False)
+        spectral_norm(self.conv1)
+        spectral_norm(self.conv2)
         
     def forward(self, x):
         h = self.main(x)
         out_src = self.conv1(h)
         out_cls = self.conv2(h)
-        return out_src, out_cls.view(out_cls.size(0), out_cls.size(1))
->>>>>>> d00023fb
+        return out_src, out_cls.view(out_cls.size(0), out_cls.size(1))